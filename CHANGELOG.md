## master
- Fix issue where using paths of the form `./something` would show multiple copies of the same file in vscode.
- When hovering on a field access, show the instantiated type of the field.
- Support autocomplete for objects from another module `M.x[...`.
- Fix command for creating interface files when the project uses namespaces.
- Added command `ReScript: Open the compiled JS file for this implementation file.`.
- Use semantic syntax highlighting (https://github.com/rescript-lang/rescript-vscode/pull/367).
- Report "Fatal error" when it happens in the compiler log (e.g. a make function with type annotation) and don't crash the extension.
- Fix issue in functions the form "~foo as name" where the location would only cover "ame".
- Extend the command to create an interface file, to support components and ReScript decorators used in bindings.
<<<<<<< HEAD
- Enable formatting files without needing the file to be in an actual ReScript project.
=======
- New feature: Show Outline which was previously disabled.
>>>>>>> b022c941

## 1.2.1

- Fix issue with highlighting of interpolation strings (those with backticks) introduced in release 1.2.0.
- Fix crash when the project contains OCaml files that have warnings.
- Fix crash on hover when a dependency contains a type with functor application. This is not expressible in ReScript syntax, but can appear in a dependent OCaml package and be pulled in for processing by the extension.
- Remove obsolete `@bs` snippets

## 1.2.0

Features:

- Add autocompletion for object access of the form `foo["x"]` and `foo["x"]["y"]["z"]`.
- Support autocomplete of records for variables defined in other files.
- Improve autocomplete when several values have the same name, with a heuristic to approximate the correct scope.
- Add a "Dead Code Analysis" mode that will highlight globally dead values, redundant optional arguments, dead modules, dead types (records and variants) ([#334](https://github.com/rescript-lang/rescript-vscode/pull/334))

Fixes:

- Fix issue in JSX autocomplete when the component is declared external.
- Fix jump-to-definition for uncurried calls.
- Fix issue where values for autocomplete were pulled from implementations instead of interfaces.
- Fix issue with autocomplete then punned props are used in JSX. E.g. `<M foo ...>`.
- Fix issue with JSX autocompletion not working after `foo=#variant`.
- Fix issue in JSX autocompletion where the `key` label would always appear.
- Fix issue in record field autocomplete not working with type aliases.
- Fix issue where autocomplete for local values would not work in the presence of `@react.component` annotations.
- Fix issue where the server would crash on large output produced by the binary command.
- Fix issue where the server would crash when a file has a self cycle.

## 1.1.3

Features:

- Find references to files as modules.
- Autocomplete: skip inline comments to decide if a labeled argument was already supplied.
- Rename: support file rename when renaming a module name.
- Rename: use renameProvider to give a warning when it's not a symbol that can be renamed.
- Jump to definition: support jumping to type definition.
- Jump to definition: jump to the `res` file when both `res` and `resi` are present.
- Restore creation of interface files (fully supported from compiler 9.1.3 onwards).

## 1.1.2

Features:

- Rename has landed! Works across-files!
- More autocomplete improvements.
- Wider Linux support.

## 1.1.1

This update contains _lots_ of autocomplete, hover and jump-to-definition improvements. We'll list only a few below.

Fixes:

- Jump-to-definition on some Windows paths.
- `->` autocomplete overruled `.`.
- Hover on components in interface files.

Features:

- Show References! Works cross-files too.
- Hover now supports markdown docs.
- Hover on labels in component functions with compiler version 9.1, and labels with type annotation.
- Don't show file path on hover and autocomplete (cleaner).
- Autocomplete for props in JSX components.
- `->` autocomplete for built-in list, array, string, option types. And for string and array literals.
- Slimmer download.

Breakages:

- Very old linux versions are no longer supported.
- Hover: no more odoc format support (but it'll still display as text).

## 1.0.8

Fixes:

- Diagnostics display for long lines.

Features:

- Full support for the newest `rescript` npm package!
- Highlight type parameters.

## 1.0.7

Fixes:

- Highlighting for some decorators and keywords.
- Various hover & autocomplete opportunities.

Features:

- Autocomplete for `->` pipe!
- Autocomplete for decorators such as `@module` and `@val` and `@deprecated`.
- Autocomplete for labels `func(~...)`.
- Support for the upcoming `rescript` npm package.

## 1.0.6

Fixes:

- Diagnostics crashing when a file's range isn't found (advice: use fewer ppxes that cause these bugs!). See [#77](https://github.com/rescript-lang/rescript-vscode/issues/77).
- Weird behaviors when project path contains white space.
- Proper audit of the windows bugs. Windows is now officially first-class!

Syntax colors:

- Highlight operators for default VSCode dark+ theme. This means slightly less diverse highlight for the other themes that previously already highlighted operators.
- Worked with [One Dark Pro](https://marketplace.visualstudio.com/items?itemName=zhuangtongfa.Material-theme) and [Mariana Pro](https://marketplace.visualstudio.com/items?itemName=rickynormandeau.mariana-pro). We now officially recommend these 2 themes, in addition to the existing recommendations in README.
- Highlight deprecated elements using the deprecation scopes.
- JSX bracket highlight fix (still no color; before, some parts were erroneously highlighted).

## 1.0.5

Features:

- Custom folding. See README.
- Support for doc strings when hovering on modules.
- Jump to type definition for types defined in inner modules.

Fixes:

- Properly highlight nested comments.
- Windows diagnostics!
- Removed a potential infinite loop issue in autocomplete.
- Don't autocomplete `open MyModule` inside line comments.
- Don't print parentheses as in `A()` for 0-ary variants.

## 1.0.4

- Some diagnostics watcher staleness fix.
- Various type hover fixes.
- Monorepo/yarn workspace support.

## 1.0.2

- All the usual features (type hint, autocomplete) now work on `bsconfig.json` too!
- Snippets, to ease a few syntaxes.
- Improved highlighting for polymorphic variants. Don't abuse them please.

## 1.0.1

- Fix temp file creation logic.

## 1.0.0

Official first release!<|MERGE_RESOLUTION|>--- conflicted
+++ resolved
@@ -1,4 +1,5 @@
 ## master
+
 - Fix issue where using paths of the form `./something` would show multiple copies of the same file in vscode.
 - When hovering on a field access, show the instantiated type of the field.
 - Support autocomplete for objects from another module `M.x[...`.
@@ -8,11 +9,8 @@
 - Report "Fatal error" when it happens in the compiler log (e.g. a make function with type annotation) and don't crash the extension.
 - Fix issue in functions the form "~foo as name" where the location would only cover "ame".
 - Extend the command to create an interface file, to support components and ReScript decorators used in bindings.
-<<<<<<< HEAD
 - Enable formatting files without needing the file to be in an actual ReScript project.
-=======
 - New feature: Show Outline which was previously disabled.
->>>>>>> b022c941
 
 ## 1.2.1
 
