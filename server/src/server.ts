import process from "process";
import * as p from "vscode-languageserver-protocol";
import * as t from "vscode-languageserver-types";
import * as j from "vscode-jsonrpc";
import * as m from "vscode-jsonrpc/lib/messages";
import * as v from "vscode-languageserver";
import * as path from "path";
import fs from "fs";
// TODO: check DidChangeWatchedFilesNotification.
import {
  DidOpenTextDocumentNotification,
  DidChangeTextDocumentNotification,
  DidCloseTextDocumentNotification,
  DidChangeWatchedFilesNotification,
  CompletionResolveRequest,
} from "vscode-languageserver-protocol";
import * as utils from "./utils";
import * as c from "./constants";
import * as chokidar from "chokidar";
import { assert } from "console";
import { fileURLToPath } from "url";

// https://microsoft.github.io/language-server-protocol/specification#initialize
// According to the spec, there could be requests before the 'initialize' request. Link in comment tells how to handle them.
let initialized = false;
// https://microsoft.github.io/language-server-protocol/specification#exit
let shutdownRequestAlreadyReceived = false;
let stupidFileContentCache: Map<string, string> = new Map();
let projectsFiles: Map<
  string, // project root path
  {
    openFiles: Set<string>;
    filesWithDiagnostics: Set<string>;
  }
> = new Map();
// ^ caching AND states AND distributed system. Why does LSP has to be stupid like this

let sendUpdatedDiagnostics = () => {
  projectsFiles.forEach(({ filesWithDiagnostics }, projectRootPath) => {
    let content = fs.readFileSync(
      path.join(projectRootPath, c.compilerLogPartialPath),
      { encoding: "utf-8" }
    );
    let { done, result: filesAndErrors } = utils.parseCompilerLogOutput(
      content
    );

    // diff
    Object.keys(filesAndErrors).forEach((file) => {
      let params: p.PublishDiagnosticsParams = {
        uri: file,
        diagnostics: filesAndErrors[file],
      };
      let notification: m.NotificationMessage = {
        jsonrpc: c.jsonrpcVersion,
        method: "textDocument/publishDiagnostics",
        params: params,
      };
      process.send!(notification);

      filesWithDiagnostics.add(file);
    });
    if (done) {
      // clear old files
      filesWithDiagnostics.forEach((file) => {
        if (filesAndErrors[file] == null) {
          // Doesn't exist in the new diagnostics. Clear this diagnostic
          let params: p.PublishDiagnosticsParams = {
            uri: file,
            diagnostics: [],
          };
          let notification: m.NotificationMessage = {
            jsonrpc: c.jsonrpcVersion,
            method: "textDocument/publishDiagnostics",
            params: params,
          };
          process.send!(notification);
          filesWithDiagnostics.delete(file);
        }
      });
    }
  });
};
let deleteProjectDiagnostics = (projectRootPath: string) => {
  let root = projectsFiles.get(projectRootPath);
  if (root != null) {
    root.filesWithDiagnostics.forEach((file) => {
      let params: p.PublishDiagnosticsParams = {
        uri: file,
        diagnostics: [],
      };
      let notification: m.NotificationMessage = {
        jsonrpc: c.jsonrpcVersion,
        method: "textDocument/publishDiagnostics",
        params: params,
      };
      process.send!(notification);
    });

    projectsFiles.delete(projectRootPath);
  }
};

let compilerLogsWatcher = chokidar.watch([]).on("all", (_e, changedPath) => {
  sendUpdatedDiagnostics();
});
let stopWatchingCompilerLog = () => {
  // TODO: cleanup of compilerLogs?
  compilerLogsWatcher.close();
};

let openedFile = (fileUri: string, fileContent: string) => {
  let filePath = fileURLToPath(fileUri);

  stupidFileContentCache.set(filePath, fileContent);

  let projectRootPath = utils.findProjectRootOfFile(filePath);
  if (projectRootPath != null) {
    if (!projectsFiles.has(projectRootPath)) {
      projectsFiles.set(projectRootPath, {
        openFiles: new Set(),
        filesWithDiagnostics: new Set(),
      });
      compilerLogsWatcher.add(
        path.join(projectRootPath, c.compilerLogPartialPath)
      );
    }
    let root = projectsFiles.get(projectRootPath)!;
    root.openFiles.add(filePath);
    // no need to call sendUpdatedDiagnostics() here; the watcher add will
    // call the listener which calls it
  }
};
let closedFile = (fileUri: string) => {
  let filePath = fileURLToPath(fileUri);

  stupidFileContentCache.delete(filePath);

  let projectRootPath = utils.findProjectRootOfFile(filePath);
  if (projectRootPath != null) {
    let root = projectsFiles.get(projectRootPath);
    if (root != null) {
      root.openFiles.delete(filePath);
      // clear diagnostics too if no open files open in said project
      if (root.openFiles.size === 0) {
        compilerLogsWatcher.unwatch(
          path.join(projectRootPath, c.compilerLogPartialPath)
        );
        deleteProjectDiagnostics(projectRootPath);
      }
    }
  }
};
let updateOpenedFile = (fileUri: string, fileContent: string) => {
  let filePath = fileURLToPath(fileUri);
  assert(stupidFileContentCache.has(filePath));
  stupidFileContentCache.set(filePath, fileContent);
};
let getOpenedFileContent = (fileUri: string) => {
  let filePath = fileURLToPath(fileUri);
  let content = stupidFileContentCache.get(filePath)!;
  assert(content != null);
  return content;
};

process.on("message", (a: m.RequestMessage | m.NotificationMessage) => {
<<<<<<< HEAD
=======
  console.log(a);
  console.log("yo");
>>>>>>> 632558e0
  if ((a as m.RequestMessage).id == null) {
    // this is a notification message, aka the client ends it and doesn't want a reply
    let aa = a as m.NotificationMessage;
    if (!initialized && aa.method !== "exit") {
      // From spec: "Notifications should be dropped, except for the exit notification. This will allow the exit of a server without an initialize request"
      // For us: do nothing. We don't have anything we need to clean up right now
      // TODO: we might have things we need to clean up now... like some watcher stuff
    } else if (aa.method === "exit") {
      // The server should exit with success code 0 if the shutdown request has been received before; otherwise with error code 1
      if (shutdownRequestAlreadyReceived) {
        process.exit(0);
      } else {
        process.exit(1);
      }
    } else if (aa.method === DidOpenTextDocumentNotification.method) {
      let params = aa.params as p.DidOpenTextDocumentParams;
      let extName = path.extname(params.textDocument.uri);
      if (extName === c.resExt || extName === c.resiExt) {
        openedFile(params.textDocument.uri, params.textDocument.text);
      }
    } else if (aa.method === DidChangeTextDocumentNotification.method) {
      let params = aa.params as p.DidChangeTextDocumentParams;
      let extName = path.extname(params.textDocument.uri);
      if (extName === c.resExt || extName === c.resiExt) {
        let changes = params.contentChanges;
        if (changes.length === 0) {
          // no change?
        } else {
          // we currently only support full changes
          updateOpenedFile(
            params.textDocument.uri,
            changes[changes.length - 1].text
          );
        }
      }
    } else if (aa.method === DidCloseTextDocumentNotification.method) {
      let params = aa.params as p.DidCloseTextDocumentParams;
      closedFile(params.textDocument.uri);
    }
  } else {
    // this is a request message, aka client sent request and waits for our mandatory reply
    let aa = a as m.RequestMessage;
    if (!initialized && aa.method !== "initialize") {
      let response: m.ResponseMessage = {
        jsonrpc: c.jsonrpcVersion,
        id: aa.id,
        error: {
          code: m.ErrorCodes.ServerNotInitialized,
          message: "Server not initialized.",
        },
      };
      process.send!(response);
    } else if (aa.method === "initialize") {
      // send the list of features we support
      let result: p.InitializeResult = {
        // This tells the client: "hey, we support the following operations".
        // Example: we want to expose "jump-to-definition".
        // By adding `definitionProvider: true`, the client will now send "jump-to-definition" requests.
        capabilities: {
          // TODO: incremental sync?
          textDocumentSync: v.TextDocumentSyncKind.Full,
          documentFormattingProvider: true,
<<<<<<< HEAD
=======
          hoverProvider: true,
          definitionProvider: true,
>>>>>>> 632558e0
        },
      };
      let response: m.ResponseMessage = {
        jsonrpc: c.jsonrpcVersion,
        id: aa.id,
        result: result,
      };
      initialized = true;
      process.send!(response);
    } else if (aa.method === "initialized") {
      // sent from client after initialize. Nothing to do for now
      let response: m.ResponseMessage = {
        jsonrpc: c.jsonrpcVersion,
        id: aa.id,
        result: null,
      };
      process.send!(response);
    } else if (aa.method === "shutdown") {
      // https://microsoft.github.io/language-server-protocol/specification#shutdown
      if (shutdownRequestAlreadyReceived) {
        let response: m.ResponseMessage = {
          jsonrpc: c.jsonrpcVersion,
          id: aa.id,
          error: {
            code: m.ErrorCodes.InvalidRequest,
            message: `Language server already received the shutdown request`,
          },
        };
        process.send!(response);
      } else {
        shutdownRequestAlreadyReceived = true;
        // TODO: recheck logic around init/shutdown...
        stopWatchingCompilerLog();

        let response: m.ResponseMessage = {
          jsonrpc: c.jsonrpcVersion,
          id: aa.id,
          result: null,
        };
        process.send!(response);
      }
    } else if (aa.method === p.HoverRequest.method) {
      let dummyHoverResponse: m.ResponseMessage = {
        jsonrpc: c.jsonrpcVersion,
        id: aa.id,
        // type result = Hover | null
        // type Hover = {contents: MarkedString | MarkedString[] | MarkupContent, range?: Range}
        result: { contents: "Time to go for a 20k run!" },
      };

      process.send!(dummyHoverResponse);
    } else if (aa.method === p.DefinitionRequest.method) {
      // https://microsoft.github.io/language-server-protocol/specifications/specification-current/#textDocument_definition
      let dummyDefinitionResponse: m.ResponseMessage = {
        jsonrpc: c.jsonrpcVersion,
        id: aa.id,
        // result should be: Location | Array<Location> | Array<LocationLink> | null
        result: {
          uri: aa.params.textDocument.uri,
          range: {
            start: { line: 2, character: 4 },
            end: { line: 2, character: 12 },
          },
        },
        // error: code and message set in case an exception happens during the definition request.
      };

      process.send!(dummyDefinitionResponse);
    } else if (aa.method === p.DocumentFormattingRequest.method) {
      // technically, a formatting failure should reply with the error. Sadly
      // the LSP alert box for these error replies sucks (e.g. doesn't actually
      // display the message). In order to signal the client to display a proper
      // alert box (sometime with actionable buttons), we need to first send
      // back a fake success message (because each request mandates a
      // response), then right away send a server notification to display a
      // nicer alert. Ugh.
      let fakeSuccessResponse: m.ResponseMessage = {
        jsonrpc: c.jsonrpcVersion,
        id: aa.id,
        result: [],
      };

      let params = aa.params as p.DocumentFormattingParams;
      let filePath = fileURLToPath(params.textDocument.uri);
      let extension = path.extname(params.textDocument.uri);
      if (extension !== c.resExt && extension !== c.resiExt) {
        let params: p.ShowMessageParams = {
          type: p.MessageType.Error,
          message: `Not a ${c.resExt} or ${c.resiExt} file. Cannot format it.`,
        };
        let response: m.NotificationMessage = {
          jsonrpc: c.jsonrpcVersion,
          method: "window/showMessage",
          params: params,
        };
        process.send!(fakeSuccessResponse);
        process.send!(response);
      } else {
        let projectRootPath = utils.findProjectRootOfFile(filePath);
        if (projectRootPath == null) {
          let params: p.ShowMessageParams = {
            type: p.MessageType.Error,
            message: `Cannot find a nearby ${c.bsconfigPartialPath}. It's needed for determining the project's root.`,
          };
          let response: m.NotificationMessage = {
            jsonrpc: c.jsonrpcVersion,
            method: "window/showMessage",
            params: params,
          };
          process.send!(fakeSuccessResponse);
          process.send!(response);
        } else {
          let bscPath = path.join(projectRootPath, c.bscPartialPath);
          if (!fs.existsSync(bscPath)) {
            let params: p.ShowMessageParams = {
              type: p.MessageType.Error,
              message: `Cannot find a nearby ${c.bscPartialPath}. It's needed for formatting.`,
            };
            let response: m.NotificationMessage = {
              jsonrpc: c.jsonrpcVersion,
              method: "window/showMessage",
              params: params,
            };
            process.send!(fakeSuccessResponse);
            process.send!(response);
          } else {
            // code will always be defined here, even though technically it can be undefined
            let code = getOpenedFileContent(params.textDocument.uri);
            let formattedResult = utils.formatUsingValidBscPath(
              code,
              bscPath,
              extension === c.resiExt
            );
            if (formattedResult.kind === "success") {
              let result: p.TextEdit[] = [
                {
                  range: {
                    start: { line: 0, character: 0 },
                    end: {
                      line: Number.MAX_VALUE,
                      character: Number.MAX_VALUE,
                    },
                  },
                  newText: formattedResult.result,
                },
              ];
              let response: m.ResponseMessage = {
                jsonrpc: c.jsonrpcVersion,
                id: aa.id,
                result: result,
              };
              process.send!(response);
            } else {
              // let the diagnostics logic display the updated syntax errors,
              // from the build.
              // Again, not sending the actual errors. See fakeSuccessResponse
              // above for explanation
              process.send!(fakeSuccessResponse);
            }
          }
        }
      }
    } else {
      let response: m.ResponseMessage = {
        jsonrpc: c.jsonrpcVersion,
        id: aa.id,
        error: {
          code: m.ErrorCodes.InvalidRequest,
          message: "Unrecognized editor request.",
        },
      };
      process.send!(response);
    }
  }
});<|MERGE_RESOLUTION|>--- conflicted
+++ resolved
@@ -164,11 +164,6 @@
 };
 
 process.on("message", (a: m.RequestMessage | m.NotificationMessage) => {
-<<<<<<< HEAD
-=======
-  console.log(a);
-  console.log("yo");
->>>>>>> 632558e0
   if ((a as m.RequestMessage).id == null) {
     // this is a notification message, aka the client ends it and doesn't want a reply
     let aa = a as m.NotificationMessage;
@@ -231,11 +226,8 @@
           // TODO: incremental sync?
           textDocumentSync: v.TextDocumentSyncKind.Full,
           documentFormattingProvider: true,
-<<<<<<< HEAD
-=======
           hoverProvider: true,
           definitionProvider: true,
->>>>>>> 632558e0
         },
       };
       let response: m.ResponseMessage = {
